--- conflicted
+++ resolved
@@ -256,7 +256,6 @@
   this.style = {
     position: 'static'
   };
-<<<<<<< HEAD
 
   this._childrenList = new core.NodeList(this, function() { 
     return self._childNodes.filter(function(node) { 
@@ -268,9 +267,6 @@
     return self._childNodes;
   });
 
-=======
-  this._cache = {};
->>>>>>> ff7c8965
 };
 core.Node.prototype = {
   _attributes: null,
@@ -299,17 +295,6 @@
   NOTATION_NODE               : 12,
   
   get children() {
-<<<<<<< HEAD
-=======
-    if (!this._childrenList) {
-      var self = this;
-      this._childrenList = new core.NodeList(this, function() { 
-        return self._childNodes.filter(function(node) { 
-          return node.nodeType === ELEMENT_NODE;
-        });
-      });
-    }
->>>>>>> ff7c8965
     return this._childrenList;
   },
   get nodeValue() { 
