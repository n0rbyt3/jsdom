/* DOM Level2 Events implemented as described here:
 *
 * http://www.w3.org/TR/2000/REC-DOM-Level-2-Events-20001113/events.html
 *
 */
var core = require("./core").dom.level2.core,
    sys = require("sys");

var events = {};

events.EventException = function() {
    if (arguments.length > 0) {
        this._code = arguments[0];
    } else {
        this._code = 0;
    }
    if (arguments.length > 1) {
        this._message = arguments[1];
    } else {
        this._message = "Unspecified event type";
    }
    Error.call(this, this._message);
    if (Error.captureStackTrace) {
        Error.captureStackTrace(this, events.EventException);
    }
};
events.EventException.prototype = {
  get UNSPECIFIED_EVENT_TYPE_ERR() { return 0; },
  get code() { return this._code;}
};
events.EventException.prototype.__proto__ = Error.prototype;

events.Event = function(eventType) { 
    this._eventType = eventType;
    this._type = null;
    this._bubbles = null;
    this._cancelable = null;
    this._target = null;
    this._currentTarget = null;
    this._eventPhase = null;
    this._timeStamp = null;
    this._preventDefault = false;
    this._stopPropagation = false;
};
events.Event.prototype = {
    initEvent: function(type, bubbles, cancelable) {
        this._type = type;
        this._bubbles = bubbles;
        this._cancelable = cancelable;
    },
    preventDefault: function() {
        if (this._cancelable) {
            this._preventDefault = true;
        }
    },
    stopPropagation: function() {
        this._stopPropagation = true;
    },
    get CAPTURING_PHASE() { return 1; },
    get AT_TARGET() { return 2; },
    get BUBBLING_PHASE() { return 3; },
    get eventType() { return this._eventType; },
    get type() { return this._type; },
    get bubbles() { return this._bubbles; },
    get cancelable() { return this._cancelable; },
    get target() { return this._target; },
    get currentTarget() { return this._currentTarget; },
    get eventPhase() { return this._eventPhase; },
    get timeStamp() { return this._timeStamp; }
};

events.HTMLEvent = function(eventType) {
    events.Event.call(this, eventType);
};
events.HTMLEvent.prototype.__proto__ = events.Event.prototype;


events.UIEvent = function(eventType) {
    events.Event.call(this, eventType);
    this.view = null;
    this.detail = null;
};
events.UIEvent.prototype = {
    initUIEvent: function(type, bubbles, cancelable, view, detail) {
        this.initEvent(type, bubbles, cancelable);
        this.view = view;
        this.detail = detail;
    },
};
events.UIEvent.prototype.__proto__ = events.Event.prototype;


events.MouseEvent = function(eventType) {
    events.UIEvent.call(this, eventType);
    this.screenX = null;
    this.screenY = null;
    this.clientX = null;
    this.clientY = null;
    this.ctrlKey = null;
    this.shiftKey = null;
    this.altKey = null;
    this.metaKey = null;
    this.button = null;
    this.relatedTarget = null;
};
events.MouseEvent.prototype = {
    initMouseEvent:   function(type, 
                               bubbles, 
                               cancelable, 
                               view, 
                               detail, 
                               screenX, 
                               screenY, 
                               clientX, 
                               clientY, 
                               ctrlKey, 
                               altKey, 
                               shiftKey, 
                               metaKey, 
                               button, 
                               relatedTarget) {
        this.initUIEvent(type, bubbles, cancelable, view, detail);
        this.screenX  = screenX 
        this.screenY  = screenY 
        this.clientX  = clientX 
        this.clientY  = clientY 
        this.ctrlKey  = ctrlKey 
        this.shiftKey  = shiftKey 
        this.altKey  = altKey 
        this.metaKey  = metaKey 
        this.button  = button 
        this.relatedTarget  = relatedTarget 
    }
};
events.MouseEvent.prototype.__proto__ = events.UIEvent.prototype;


events.MutationEvent = function(eventType) {
    events.Event.call(this, eventType);
    this.relatedNode = null;
    this.prevValue = null;
    this.newValue = null;
    this.attrName = null;
    this.attrChange = null;
};
events.MutationEvent.prototype = {
    initMutationEvent:   function(type, 
                                  bubbles, 
                                  cancelable, 
                                  relatedNode, 
                                  prevValue, 
                                  newValue, 
                                  attrName, 
                                  attrChange) {
        this.initEvent(type, bubbles, cancelable);
        this.relatedNode = relatedNode; 
        this.prevValue = prevValue; 
        this.newValue = newValue; 
        this.attrName = attrName; 
        this.attrChange = attrChange;
    },
    get MODIFICATION() { return 1; },
    get ADDITION() { return 2; },
    get REMOVAL() { return 3; },
};
events.MutationEvent.prototype.__proto__ = events.Event.prototype;


events.EventTarget = function() {};
events.EventTarget.prototype = {
    addEventListener: function(type, listener, capturing) {
        this._listeners = this._listeners || {};
        var listeners = this._listeners[type] || {};
        capturing = (capturing === true);
        var capturingListeners = listeners[capturing] || []; 
        for (var i=0; i < capturingListeners.length; i++) {
            if (capturingListeners[i] === listener) {
                return;
            }
        }
        capturingListeners.push(listener);
        listeners[capturing] = capturingListeners;
        this._listeners[type] = listeners; 
    },

    removeEventListener: function(type, listener, capturing) {
        var listeners  = this._listeners && this._listeners[type];
        if (!listeners) return;
        var capturingListeners = listeners[(capturing === true)]; 
        if (!capturingListeners) return;
        for (var i=0; i < capturingListeners.length; i++) {
            if (capturingListeners[i] === listener) {
                capturingListeners.splice(i, 1);
                return;
            }
        }
    },

    dispatchEvent: function(event) {
        if (event == null) {
            throw new events.EventException(0, "Null event");
        }
        if (event._type == null || event._type == "") {
            throw new events.EventException(0, "Uninitialized event");
        }


        var nextTarget = null;
        var targetList = [];


        function _getListeners(target, type, capturing) {
            var listeners = target._listeners 
                    && target._listeners[type] 
                    && target._listeners[type][capturing];
            if (listeners && listeners.length) {
                return listeners;
            }
            return [];
        }

        function _dispatchEvent(event, iterator, capturing) {
            var target = iterator();
            while (target && !event._stopPropagation) {
                listeners = _getListeners(target, event._type, capturing);
                for (var y = 0; y < listeners.length; y++) {
                    event._currentTarget = target; 
                    try {
                        listeners[y].call(target, event);
                    } catch (e) {
                        sys.log("Listener " 
                            + sys.inspect(listeners[y])
                            + "\n\n on target \n\n"
                            + sys.inspect(target)
                            + "\n\n threw error \n\n"
                            + sys.inspect(e) 
                            + "\n\n handling event \n\n" 
                            + sys.inspect(event));
                    }
                }
                target = iterator();
            }
            return !event._stopPropagation;
        }
            

        event._target = this;

        //per the spec we gather the list of targets first to ensure 
        //against dom modifications during actual event dispatch
        nextTarget = this.parentNode;
        while (nextTarget) { 
            targetList.push(nextTarget);
            nextTarget = nextTarget.parentNode;
        }


        var i = targetList.length,
        iterator = function() { return i >=0 ? targetList[--i] : null };

        event._eventPhase = event.CAPTURING_PHASE;
        if (!_dispatchEvent(event, iterator, true)) return event._preventDefault;


        i = 1;
        iterator = function() { return i-- ? event._target : null };
        event._eventPhase = event.AT_TARGET;
        if (!_dispatchEvent(event, iterator, false)) return event._preventDefault;
        

        if (event._bubbles && !event._stopPropagation) {
            i = 0;
            iterator = function() { return i < targetList.length ? targetList[i++] : null };
            event._eventPhase = event.BUBBLING_PHASE;
            _dispatchEvent(event, iterator, false);
        }

        return event._preventDefault;
    }

};


core.Node.prototype.__proto__ = events.EventTarget.prototype;

// Wrap the level-1 implementation of appendChild() to dispatch a DOMNodeInserted event
(function(level1) {
<<<<<<< HEAD
    core.Node.prototype.appendChild = function(newChild) {
        var ret = level1.call(this, newChild);
        if (this.nodeType == 1) {
            var ev = this.ownerDocument.createEvent("MutationEvents");
            ev.initMutationEvent("DOMNodeInserted", true, false, this, null, null, null, null);
            newChild.dispatchEvent(ev);
        }
        return ret;
    };
=======
	core.Node.prototype.appendChild = function(newChild) {
		var ret = level1.call(this, newChild);
		if (this.nodeType == 1 && this.ownerDocument) {
			var ev = this.ownerDocument.createEvent("MutationEvents");
			ev.initMutationEvent("DOMNodeInserted", true, false, this, null, null, null, null);
			newChild.dispatchEvent(ev);
		}
		return ret;
	};
>>>>>>> b64c6c0a
})(core.Node.prototype.appendChild);

// Wrap the level-1 implementation of removeChild() to dispatch a DOMNodeRemoved event
(function(level1) {
<<<<<<< HEAD
    core.Node.prototype.removeChild = function(oldChild) {
        var ev = this.ownerDocument.createEvent("MutationEvents");
        ev.initMutationEvent("DOMNodeRemoved", true, false, this, null, null, null, null);
        oldChild.dispatchEvent(ev);
        return level1.call(this, oldChild);
    };
=======
	core.Node.prototype.removeChild = function(oldChild) {
		if (this.ownerDocument) {
			var ev = this.ownerDocument.createEvent("MutationEvents");
			ev.initMutationEvent("DOMNodeRemoved", true, false, this, null, null, null, null);
			oldChild.dispatchEvent(ev);
		}
		return level1.call(this, oldChild);
	};
>>>>>>> b64c6c0a
})(core.Node.prototype.removeChild);

// Wrap the level-1 implementation to dispatch a DOMAttrModified event
(function(level1) {
    core.AttrNodeMap.prototype.removeNamedItem = function(name) {
        var node,
            target = this._parentNode,
            ev = target.ownerDocument.createEvent("MutationEvents");
        
        node = level1.call(this, name);
        
        ev.initMutationEvent("DOMAttrModified", true, false, this._parentNode, node.value, null, node.name, ev.REMOVAL);
        target.dispatchEvent(ev);
        return node;
    };
})(core.AttrNodeMap.prototype.removeNamedItem);

// Wrap the level-1 implementation to dispatch a DOMAttrModified event
(function(level1) {
    core.AttrNodeMap.prototype.setNamedItem = function(node) {
        var target = this._parentNode,
            ev = target.ownerDocument.createEvent("MutationEvents");
            
        ev.initMutationEvent("DOMAttrModified", true, false, this._parentNode, null, node.value, node.name, ev.ADDITION);
        node = level1.call(this, node);
        target.dispatchEvent(ev);
        return node;
    };
})(core.AttrNodeMap.prototype.setNamedItem);


core.Document.prototype.createEvent = function(eventType) {
    switch (eventType) {
        case "MutationEvents": return new events.MutationEvent(eventType);
        case "UIEvents": return new events.UIEvent(eventType);
        case "MouseEvents": return new events.MouseEvent(eventType);
        case "HTMLEvents": return new events.HTMLEvent(eventType);
    }
    return new events.Event(eventType);
};


exports.dom =
{
  level2 : {
    core   : core,
    events : events
  }
};
<|MERGE_RESOLUTION|>--- conflicted
+++ resolved
@@ -285,17 +285,6 @@
 
 // Wrap the level-1 implementation of appendChild() to dispatch a DOMNodeInserted event
 (function(level1) {
-<<<<<<< HEAD
-    core.Node.prototype.appendChild = function(newChild) {
-        var ret = level1.call(this, newChild);
-        if (this.nodeType == 1) {
-            var ev = this.ownerDocument.createEvent("MutationEvents");
-            ev.initMutationEvent("DOMNodeInserted", true, false, this, null, null, null, null);
-            newChild.dispatchEvent(ev);
-        }
-        return ret;
-    };
-=======
 	core.Node.prototype.appendChild = function(newChild) {
 		var ret = level1.call(this, newChild);
 		if (this.nodeType == 1 && this.ownerDocument) {
@@ -305,19 +294,10 @@
 		}
 		return ret;
 	};
->>>>>>> b64c6c0a
 })(core.Node.prototype.appendChild);
 
 // Wrap the level-1 implementation of removeChild() to dispatch a DOMNodeRemoved event
 (function(level1) {
-<<<<<<< HEAD
-    core.Node.prototype.removeChild = function(oldChild) {
-        var ev = this.ownerDocument.createEvent("MutationEvents");
-        ev.initMutationEvent("DOMNodeRemoved", true, false, this, null, null, null, null);
-        oldChild.dispatchEvent(ev);
-        return level1.call(this, oldChild);
-    };
-=======
 	core.Node.prototype.removeChild = function(oldChild) {
 		if (this.ownerDocument) {
 			var ev = this.ownerDocument.createEvent("MutationEvents");
@@ -326,7 +306,6 @@
 		}
 		return level1.call(this, oldChild);
 	};
->>>>>>> b64c6c0a
 })(core.Node.prototype.removeChild);
 
 // Wrap the level-1 implementation to dispatch a DOMAttrModified event
