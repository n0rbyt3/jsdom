--- conflicted
+++ resolved
@@ -31,15 +31,9 @@
           }
         }
 	
-<<<<<<< HEAD
-	  for (var i=0; i<node.attributes.length; i++) {
-	      newElement.setAttribute(i, node.attributes.item(i));
-	  }
-=======
 	for (var i=0; i<node.attributes.length; i++) {
 	    newElement.setAttribute(i, node.attributes.item(i));
 	}
->>>>>>> c5f233f9
         currentElement.appendChild(newElement);
         currentElement = newElement;
       };
@@ -130,11 +124,6 @@
     }
     if (node.attribs && newNode) {
         for (var c in node.attribs) {
-<<<<<<< HEAD
-	    try {
-		newNode.setAttribute(c, node.attribs[c]);
-	    }catch (err) {}
-=======
 	    // catchin errors here helps with improperly escaped attributes
 	    // but properly fixing this should (can only?) be done in the htmlparser itself
 	    try{
@@ -144,7 +133,6 @@
 		//console.log(node.attribs);
 		//console.log("offender: "+node.attribs[c]);
 	    }
->>>>>>> c5f233f9
         }
     }
     if (node.children && newNode) {
