var path = require("path");
var fs   = require("fs");
var jsdom = require('../../lib/jsdom');

exports.tests = {
  build_window: function(test) {
    var window = jsdom.jsdom().createWindow();
    test.notEqual(window, null, 'window should not be null');
    test.notEqual(window.document, null, 'window.document should not be null');
    test.done();
  },

  jsdom_takes_html: function(test) {
    var document = jsdom.jsdom('<a id="test" href="#test">');
    test.equal(document.getElementById("test").getAttribute("href"), '#test', 'Passing html into jsdom() should populate the resulting doc');
    test.done();
  },

  jsdom_method_creates_default_document: function(test) {
    var doc = jsdom.jsdom();
    test.equal(doc.documentElement.nodeName, 'HTML', 'Calling jsdom.jsdom() should automatically populate the doc');
    test.done();
  },

  jsdom_method_skips_default_document_creation_when_empty_string : function(test) {
    var doc = jsdom.jsdom('');
    test.ok(!doc.documentElement);
    test.done();
  },

  jquerify: function(test) {
    var jQueryFile = __dirname + "/../../example/jquery/jquery.js",
    jQueryUrl = "http://code.jquery.com/jquery-1.4.4.min.js";

    function tmpWindow() {
      return jsdom.jsdom(null, null, {documentRoot: __dirname}).createWindow();
    }

    // TODO: may need to run this as two different tests... the test seems to be ending before the second callback is happening
    function testFunction(window, jQuery) {
      test.notEqual(window.jQuery.find, null, 'window.jQuery.find should not be null');
      test.notEqual(jQuery.find, null, 'jQuery.find should not be null');
      jQuery("body").html('<p id="para"><a class="link">click <em class="emph">ME</em></a></p>');
      var res = jQuery("#para .emph").text();
      var res2 = jQuery("a.link .emph").text();
      test.equal(jQuery('p#para a.link',window.document.body).attr('class'), 'link', "selecting from body");
      test.strictEqual(jQuery('body').jquery, '1.4.4', 'jQuery version 1.4.4');
      test.equal(res, "ME", "selector should work as expected");
      test.equal(res2, "ME", "selector should work as expected");
    };

    // test.expect(12);
    jsdom.jQueryify(tmpWindow(), jQueryFile, testFunction);
    jsdom.jQueryify(tmpWindow(), jQueryUrl, testFunction);
    test.done();
  },

  env_with_absolute_file: function(test) {
    jsdom.env({
      html: path.join(__dirname, 'files', 'env.html'),
      scripts: [path.join(__dirname, '..', '..', 'example', 'jquery', 'jquery.js')],
      done: function(errors, window) {
        test.equal(errors, null, 'errors should be null');
        var $ = window.jQuery, text = 'Let\'s Rock!';
        $('body').text(text);
        test.equal($('body').text(), text, 'jsdom.env() should load jquery, a document and add some text to the body');
        test.done();
      }
    });
  },

  env_with_html: function(test) {
    var html = "<html><body><p>hello world!</p></body></html>";
    jsdom.env({
      html: html,
      done: function(errors, window) {
        test.equal(errors, null, 'errors should be null');
        test.notEqual(window.location, null, 'window.location should not be null');
        test.done();
      }
    });
  },

  env_with_overridden_url : function(test) {
    var html = "<html><body><p>hello world!</p></body></html>";
    jsdom.env({
      html : html,
      url  : 'http://www.example.com/',
      done : function(errors, window) {
        test.ok(null === errors, "error should be null");
        test.equal("http://www.example.com/",
                   window.location.href,
                   "location can be overriden by config.url");
        test.equal("", window.location.hash,
                   "hash should be empty string by default");
        test.equal("", window.location.search,
                   "search should be empty string by default");
        test.done();
      }
    })
  },

  env_with_overridden_search_and_hash: function(test) {
    var html = "<html><body><p>hello world!</p></body></html>";
    jsdom.env({
      html : html,
      url  : 'http://www.example.com/?foo=bar#foo',
      done : function(errors, window) {
        test.ok(null === errors, "error should be null");
        test.equal("?foo=bar", window.location.search,
                   "search should pull from URL");
        test.equal("#foo", window.location.hash,
                   "hash should pull from URL");
        test.done();
      }
    });
  },

  env_with_overridden_hash: function(test) {
    var html = "<html><body><p>hello world!</p></body></html>";
    jsdom.env({
      html : html,
      url  : 'http://www.example.com/#foo',
      done : function(errors, window) {
        test.ok(null === errors, "error should be null");
        test.equal("#foo", window.location.hash,
                   "hash should pull from URL");
        test.done();
      }
    });
  },

  env_with_non_existant_script : function(test) {
    var html = "<html><body><p>hello world!</p></body></html>";
    jsdom.env({
      html: html,
      scripts: ['path/to/invalid.js', 'another/invalid.js'],
      done: function(errors, window) {
        test.notEqual(errors, null, 'errors should not be null');
        test.equal(errors.length, 2, 'errors is an array');
        test.notEqual(window.location, null, 'window.location should not be null');
        test.done();
      }
    });
  },

  env_with_url: function(test) {
    // spawn an http server
    var routes = {
      "/js": "window.attachedHere = 123",
      "/html": "<a href='/path/to/hello'>World</a>"
    };

    var server = require("http").createServer(function(req, res) {
      res.writeHead(200, {"Content-length": routes[req.url].length});
      res.end(routes[req.url]);
    });

    var cb = function() {
      jsdom.env({
        html: "http://127.0.0.1:64000/html",
        scripts: "http://127.0.0.1:64000/js",
        done: function(errors, window) {
          server.close();
          if (errors) {
            test.ok(false, errors.message);
          } else {
            test.notEqual(window.location, null, 'window.location should not be null');
            test.equal(window.attachedHere, 123, 'script should execute on our window');
            test.equal(window.document.getElementsByTagName("a").item(0).innerHTML, 'World', 'anchor text');
          }
          test.done();
        }
      });
    };
    server.listen(64000, '127.0.0.1', cb);
  },

  // This is in response to issue # 280 - scripts don't load over https.
  // See: https://github.com/tmpvar/jsdom/issues/280
  //
  // When a transfer is done, HTTPS servers in the wild might emit 'close', or
  // might emit 'end'.  Node's HTTPS server always emits 'end', so we need to
  // fake a 'close' to test this fix.
  env_with_https : function (test) {
    var https = require('https');
    // Save the real https.request so we can restore it later.
    var oldRequest = https.request;
    var EventEmitter = require('events').EventEmitter;

    // Mock response object
    var res = { setEncoding : function () {} };
    res.__proto__ = new EventEmitter();

    // Monkey patch https.request so it emits 'close' instead of 'end.
    https.request = function () {
      // Mock the request object.
      var req = { setHeader : function () {}, end : function () {} };
      req.__proto__ = new EventEmitter();
      process.nextTick(function () {
        req.emit('response', res);
        process.nextTick(function () {
          res.emit('data', 'window.attachedHere = 123');
          res.emit('close');
        });
      });
      return req;
    };

    jsdom.env({
      html: "<a href='/path/to/hello'>World</a>",
      // The script url doesn't matter as long as its https, since our mocked
      // request doens't actually fetch anything.
      scripts: 'https://doesntmatter.com/script.js',
      done: function(errors, window) {
        if (errors) {
          test.ok(false, errors.message);
        } else {
          test.notEqual(window.location, null, 'window.location should not be null');
          test.equal(window.attachedHere, 123, 'script should execute on our window');
          test.equal(window.document.getElementsByTagName("a").item(0).innerHTML, 'World', 'anchor text');
        }
        https.request = oldRequest;
        test.done();
      }
    });
  },

  env_with_src : function(test) {
    var
    html = "<html><body><p>hello world!</p></body></html>",
    src  = "window.attachedHere = 123";

    jsdom.env({
      html    : html,
      src     : src,
      done    : function(errors, window) {
        test.ok(null === errors, "error should not be null");
        test.ok(null !== window.location, "window should be valid");
        test.equal(window.attachedHere, 123, "script should execute on our window");
        test.equal(window.document.getElementsByTagName("p").item(0).innerHTML, 'hello world!', "anchor text");
        test.done();
      }
    });
  },

  env_with_document_referrer : function(test) {
    var html = "<html><body><p>hello world!</p></body></html>";
    jsdom.env({
      html : html,
      document : { referrer:'https://github.com/tmpvar/jsdom' },
      done: function(errors, window) {
        test.equal(errors, null, 'errors should be null');
        test.notEqual(window.document._referrer, null, 'window.document._referrer should not be null');
        test.equal(window.document._referrer, 'https://github.com/tmpvar/jsdom', 'window.document._referrer should match the configured value');
        test.done();
      }
    })
  },

  env_with_document_cookie : function(test) {
    var cookie,
        future = new Date(),
        html = "<html><body><p>hello world!</p></body></html>";

    future.setTime( future.getTime() + (24 * 60 * 60 * 1000) )
    cookie = 'key=value; expires='+future.toGMTString()+'; path=/';

    jsdom.env({
      html : html,
      document : { cookie:cookie },
      done: function(errors, window) {
        test.equal(errors, null, 'errors should be null');
        test.notEqual(window.document._cookie, null, 'window.document._cookie should not be null');
        test.equal(window.document._cookie, cookie, 'window.document._cookie should match the configured value');
        test.done();
      }
    })
  },

  env_processArguments_invalid_args: function(test) {
    test.throws(function(){ jsdom.env.processArguments(); });
    test.throws(function(){ jsdom.env.processArguments({}); });
    test.throws(function(){ jsdom.env.processArguments([{html: 'abc123'}]); });
    test.throws(function(){ jsdom.env.processArguments([{done: function(){}}]); });
    test.done();
  },

  env_processArguments_config_object: function(test) {
    var config = jsdom.env.processArguments([{html: "", done: function(){}}]);
    test.notEqual(config.done, null, 'config.done should not be null');
    test.notEqual(config.html, null, 'config.html should not be null');
    test.done();
  },

  env_processArguments_object_and_callback: function(test) {
    var config = jsdom.env.processArguments([{
      html     : "",
      scripts  : ['path/to/some.js', 'another/path/to.js'],
      url      : 'http://www.example.com/',
      document : {}
    }, function(){}]);

    test.notEqual(config.done, null,     'config.done should not be null');
    test.notEqual(config.html, null,     'config.html should not be null');
    test.notEqual(config.url,  null,     'config.url should not be null');
    test.notEqual(config.document, null, 'config.document should not be null');
    test.equal(config.scripts.length, 2, 'has code');
    test.done();
  },

  env_processArguments_all_args_no_config: function(test) {
    var config = jsdom.env.processArguments(["<html></html>", ['script.js'], function(){}]);
    test.notEqual(config.done, null, 'config.done should not be null');
    test.notEqual(config.html, null, 'config.html should not be null');
    test.equal(config.scripts.length, 1, 'script length should be 1');
    test.done();
  },

  env_processArguments_all_args_with_config: function(test) {
    var config = jsdom.env.processArguments(
      ["<html></html>",
      ['script.js'],
      {features: [], url : 'http://www.example.com/'},
      function(){}
    ]);

    test.notEqual(config.done, null, 'config.done should not be null');
    test.notEqual(config.html, null, 'config.html should not be null');
    test.equal(config.scripts.length, 1, 'script length should be 1');
    test.equal(config.url, 'http://www.example.com/', 'has url');
    test.notEqual(config.config.features, null, 'config.config.features should not be null');
    test.done();
  },

  env_handle_incomplete_dom_with_script: function(test) {
    jsdom.env(
      "http://www.google.com/foo#bar",
      ['http://code.jquery.com/jquery-1.4.4.min.js'],
      function(errors, window) {
        test.equal(errors&&errors.length, 1, 'error handed back to callback');
        test.done();
      });
  },

  plain_window_document: function(test) {
    var window = (jsdom.createWindow());
    test.strictEqual(typeof window.document, 'undefined', 'jsdom.createWindow() should create a documentless window');
    test.done();
  },

  appendChild_to_document_with_existing_documentElement: function(test) {
    test.expect(2);
    t = function(){
      try {
        var doc = jsdom.jsdom();
        doc.appendChild(doc.createElement('html'));
      } catch (e) {
        test.equal(e.code, 3, 'Should throw HIERARCHY_ERR');
        code = e.code;
        throw(e);
      }
    };
    test.throws(t);
    test.done();
  },

  // TODO: break into two tests
  apply_jsdom_features_at_build_time: function(test) {
    var doc  = new (jsdom.defaultLevel.Document)(),
        doc2 = new (jsdom.defaultLevel.Document)(),
        defaults = jsdom.defaultDocumentFeatures;
    jsdom.applyDocumentFeatures(doc);
    for (var i=0; i<defaults.length; i++) {
      test.ok(doc.implementation.hasFeature(defaults[i]), 'Document has all of the default features');
    }
    jsdom.applyDocumentFeatures(doc2, {'FetchExternalResources': false});
    test.ok(doc2.implementation.hasFeature('ProcessExternalResources'), 'Document has ProcessExternalResources');
    test.equal(doc2.implementation.hasFeature('FetchExternalResources'), false, 'Document does not have \'FetchExternalResources\'');
    test.done();
  },

  ensure_scripts_can_be_disabled_via_options_features: function(test) {
    var html = '\
<html>\
  <head>\
    <script type="text/javascript" src="./files/hello.js"></script>\
  </head>\
  <body>\
    <span id="test">hello from html</span>\
  </body>\
</html>';

    var doc2 = jsdom.jsdom(html, null, {features: {FetchExternalResources: ['script'], ProcessExternalResources: false}});
    setTimeout(function() {
      test.equal(doc2.getElementById("test").innerHTML, 'hello from html', 'js should not be executed (doc2)');
      test.done();
    }, 100)
  },

  load_multiple_resources_with_defer_close: function(test) {
    var html = '<html><head></head><body>\
      <frame src="../level2/html/files/iframe.html"></frame>\
      <frame src="../level2/html/files/iframe.html"></frame>\
      <frame src="../level2/html/files/iframe.html"></frame>\
      </body></html>';

    var doc = jsdom.jsdom(html, null,
      {
        features: {
          FetchExternalResources: ['frame'],
          ProcessExternalResources: ['frame','script']
        },
        deferClose : true
      });
    // iframe.html sets onload handler to call loadComplete, so we mock it.
    window = doc.createWindow();
    doc.parent = window;
    window.loadComplete = function () {};

    test.ok(doc._queue.paused, 'resource queue should be paused');

    var check_handle;
    var timeout_handle = setTimeout(function() {
      doc.onload=null;
      doc.parentWindow.close();
      if (check_handle) {
        clearTimeout(check_handle);
      }
      test.ok(false, "timed out when waiting for onload to fire");
      test.done();
    }, 1000); //1 second timeout

    function check() {
      var q = doc._queue, h = q.tail, count=0;

      check_handle = null;
      while (h) {
        if (h.fired) {
          count++;
          h = h.prev;
        } else {
          check_handle = setTimeout(check, 50);
          return;
        }
      }
      test.equal(count, 3, 'there should be 3 resources in the resource queue');
      doc.close();
    }
    check_handle = setTimeout(check, 50);
    doc.onload = function() {
      clearTimeout(timeout_handle);
      test.done();
    };
  },

  resource_queue: function(test) {
    //ResourceQueue is not exported, so grab it from a doc
    var doc = jsdom.jsdom(), q = doc._queue, counter = 0, increment=function() {counter++;};

    var queueHandles = [q.push(increment), q.push(increment)];
    queueHandles[0](null, true);
    queueHandles.push(q.push(increment));
    queueHandles[1](null, true);
    queueHandles[2](null, true);
    test.strictEqual(counter, 3);
    test.strictEqual(q.tail, null);
    test.done();
  },

  understand_file_protocol: function(test) {
    var html = '\
      <html>\
        <head>\
          <script type="text/javascript" src="file://'+__dirname+'/files/hello.js"></script>\
        </head>\
        <body>\
          <span id="test">hello from html</span>\
        </body>\
      </html>';

    var doc = jsdom.jsdom(html);
    doc.onload = function() {
      test.equal(doc.getElementById("test").innerHTML, 'hello from javascript', 'resource with file protocol should work');
      test.done();
    };
  },

  importNode: function(test) {
    test.doesNotThrow(function() {
      var doc1 = jsdom.jsdom('<html><body><h1 id="headline">Hello <span id="world">World</span></h1></body></html>'),
          doc2 = jsdom.jsdom();
      doc2.body.appendChild(doc2.importNode(doc1.getElementById('headline'), true));
      doc2.getElementById('world').className = 'foo';
    });
    test.done();
  },

  window_is_augmented_with_dom_features: function(test) {
    var document = jsdom.jsdom(),
        window   = document.createWindow();
    test.ok(window._augmented, 'window must be augmented');
    test.notEqual(window.Element, null, 'window.Element should not be null');
    test.done();
  },

  queryselector: function(test) {
    var html = '<html><body><div id="main"><p class="foo">Foo</p><p>Bar</p></div></body></html>',
        document = jsdom.jsdom(html, null, {features: {'QuerySelector': true}}),
        div = document.body.children.item(0);
    var element = document.querySelector("#main p");
    test.equal(element, div.children.item(0), 'p and first-p');
    var element2 = div.querySelector("p");
    test.equal(element2, div.children.item(0), 'p and first-p');
    var element3 = document.querySelector("#main p:not(.foo)");
    test.equal(element3, div.children.item(1), 'p and second-p');
    test.done();
  },

  // TODO: look into breaking into a testcase
  queryselectorall: function(test) {
    var html = '<html><body><div id="main"><p>Foo</p><p>Bar</p></div></body></html>',
        document = jsdom.jsdom(html, null, {features: {'QuerySelector': true}}),
        div = document.body.children.item(0),
        elements = document.querySelectorAll("#main p");
    test.equal(elements.length, 2, 'two results');
    test.equal(elements.item(0), div.children.item(0), 'p and first-p');
    test.equal(elements.item(1), div.children.item(1), 'p and second-p');
    var elements2 = div.querySelectorAll("p");
    test.equal(elements2.length, 2, 'two results');
    test.equal(elements2.item(0), div.children.item(0), 'p and first-p');
    test.equal(elements2.item(1), div.children.item(1), 'p and second-p');
    var elements3 = div.querySelectorAll("#main p");
    test.equal(elements3.length, 2, 'two results');
    test.equal(elements3.item(0), div.children.item(0), 'p and first-p');
    test.equal(elements3.item(1), div.children.item(1), 'p and second-p');
    var topNode = document.createElement('p'),
        newNode = document.createElement('p');
    topNode.id = "fuz";
    newNode.id = "buz";
    topNode.appendChild(newNode);
    var elements4 = topNode.querySelectorAll("#fuz #buz");
    test.equal(elements4.length, 1, 'one result');
    test.equal(elements4.item(0), newNode, 'newNode and first-p');
    test.done();
  },

  url_resolution: function(test) {
    var html = '\
  <html>\
    <head></head>\
    <body>\
      <a href="http://example.com" id="link1">link1</a>\
      <a href="/local.html" id="link2">link2</a>\
      <a href="local.html" id="link3">link3</a>\
      <a href="../../local.html" id="link4">link4</a>\
      <a href="#here" id="link5">link5</a>\
      <a href="//example.com/protocol/avoidance.html" id="link6">protocol</a>\
    </body>\
  </html>';

    function testLocal() {
      var url = '/path/to/docroot/index.html';
      var doc = jsdom.jsdom(html, null, {url: url});
      test.equal(doc.getElementById("link1").href, 'http://example.com', 'Absolute URL should be left alone');
      test.equal(doc.getElementById("link2").href, '/local.html', 'Relative URL should be resolved');
      test.equal(doc.getElementById("link3").href, '/path/to/docroot/local.html', 'Relative URL should be resolved');
      test.equal(doc.getElementById("link4").href, '/path/local.html', 'Relative URL should be resolved');
      test.equal(doc.getElementById("link5").href, '/path/to/docroot/index.html#here', 'Relative URL should be resolved');
      //test.equal(doc.getElementById("link6").href, '//prototol/avoidance.html', 'Protocol-less URL should be resolved');
    }

    function testRemote() {
      var url = 'http://example.com/path/to/docroot/index.html';
      var doc = jsdom.jsdom(html, null, {url: url});
      test.equal(doc.getElementById("link1").href, 'http://example.com', 'Absolute URL should be left alone');
      test.equal(doc.getElementById("link2").href, 'http://example.com/local.html', 'Relative URL should be resolved');
      test.equal(doc.getElementById("link3").href, 'http://example.com/path/to/docroot/local.html', 'Relative URL should be resolved');
      test.equal(doc.getElementById("link4").href, 'http://example.com/path/local.html', 'Relative URL should be resolved');
      test.equal(doc.getElementById("link5").href, 'http://example.com/path/to/docroot/index.html#here', 'Relative URL should be resolved');
      test.equal(doc.getElementById("link6").href, 'http://example.com/protocol/avoidance.html', 'Relative URL should be resolved');
    }

    function testBase() {
      var url  = 'blahblahblah-invalid',
          doc  = jsdom.jsdom(html, null, {url: url}),
          base = doc.createElement("base");
      base.href = 'http://example.com/path/to/docroot/index.html';
      doc.getElementsByTagName("head").item(0).appendChild(base);
      test.equal(doc.getElementById("link1").href, 'http://example.com', 'Absolute URL should be left alone');
      test.equal(doc.getElementById("link2").href, 'http://example.com/local.html', 'Relative URL should be resolved');
      test.equal(doc.getElementById("link3").href, 'http://example.com/path/to/docroot/local.html', 'Relative URL should be resolved');
      test.equal(doc.getElementById("link4").href, 'http://example.com/path/local.html', 'Relative URL should be resolved');
      test.equal(doc.getElementById("link5").href, 'http://example.com/path/to/docroot/index.html#here', 'Relative URL should be resolved');
      test.equal(doc.getElementById("link6").href, 'http://example.com/protocol/avoidance.html', 'Relative URL should be resolved');
    }

    testLocal();
    testRemote();
    testBase();
    test.done();
  },

  numeric_values: function(test) {
    var html = '<html><body><td data-year="2011" data-month="0" data-day="9">\
                  <a href="#" class=" ">9</a> \
                </td></body></html>';
    var document = jsdom.jsdom(html);
    var a = document.body.children.item(0);

    a.innerHTML = 9;
    a.setAttribute('id', 123);
    test.strictEqual(a.innerHTML, '9', 'Element stringify');
    test.strictEqual(a.getAttributeNode('id').nodeValue, '123', 'Attribute stringify');
    test.done();
  },

  auto_tostring: function(test) {
    var buffer = require("fs").readFileSync(__dirname + "/files/env.html"),
        dom;
    test.doesNotThrow(function(){ dom = jsdom.jsdom(buffer); }, 'buffers should automatically be stringified');
    test.equal(dom.documentElement.getElementsByTagName("*").length, 3, 'should parse as per usual');
    test.done();
  },

  document_should_expose_location: function(test) {
    var window = jsdom.jsdom("").createWindow();
    test.strictEqual(window.document.location, window.location, 'document.location and window.location');
    test.done();
  },


  mutation_events : function(test) {
    var document = jsdom.jsdom();
    document.implementation.addFeature('MutationEvents', '2.0');
    var created = '';
    var removed = '';
    document.addEventListener('DOMNodeInserted', function(ev) {
      created += ev.target.tagName;
    });
    document.addEventListener('DOMNodeRemoved', function(ev) {
      removed += ev.target.tagName;
    });
    var h1 = document.createElement('h1');
    var h2 = document.createElement('h2');
    var h3 = document.createElement('h3');

    document.body.appendChild(h2);
    document.body.insertBefore(h1, h2);
    document.body.insertBefore(h3, null);
    test.strictEqual('H2H1H3', created, "an event should be dispatched for each created element");

    document.body.removeChild(h1);
    document.body.insertBefore(h3, h2);
    test.strictEqual('H1H3', removed, "an event should be dispatched for each removed element");

    var text = h2.innerHTML = 'foo';
    h2.addEventListener('DOMCharacterDataModified', function(ev) {
      text = ev.target.nodeValue;
    });
    h2.firstChild.nodeValue = 'bar';
    test.equal(h2.innerHTML, text, 'ChactaterData changes should be captured');

    var event;
    h2.setAttribute('class', 'foo');
    document.addEventListener('DOMAttrModified', function(ev) {
      event = ev;
    });
    h2.setAttribute('class', 'bar');
    test.ok(!!event, 'Changing an attribute should trigger DOMAttrModified');
    test.equal(event.attrName, 'class', 'attrName should be class');
    test.equal(event.prevValue, 'foo', 'prevValue should be foo');
    test.equal(event.newValue, 'bar', 'newValue should be bar');

    event = false;
    h2.setAttribute('class', 'bar');
    test.ok(!event, 'Setting the same value again should not trigger an event');

    h2.removeAttribute('class');
    test.ok(!!event, 'Removing an attribute should trigger DOMAttrModified');
    test.equal(event.attrName, 'class', 'attrName should be class');
    test.equal(event.prevValue, 'bar', 'prevValue should be bar');

    test.done();
  },

  remove_listener_in_handler: function(test) {
    var document = jsdom.jsdom();
    var h1 = 0, h2 = 0;

    // Event handler that removes itself
    function handler1() {
      h1++;
      document.removeEventListener('click', handler1);
    }

    function handler2() {
      h2++;
    }

    document.addEventListener('click', handler1);
    document.addEventListener('click', handler2);

    var ev = document.createEvent('MouseEvents');
    ev.initEvent('click', true, true);

    document.dispatchEvent(ev);
    test.equal(1, h1, "handler1 must be called once");
    test.equal(1, h2, "handler2 must be called once");

    document.dispatchEvent(ev);
    test.equal(1, h1, "handler1 must be called once");
    test.equal(2, h2, "handler2 must be called twice");
    test.done();
  },

  childNodes_updates_on_insertChild : function(test) {
    var window = jsdom.jsdom("").createWindow();
    var div = window.document.createElement("div");
    var text = window.document.createTextNode("bar");
    div.appendChild(text);
    test.strictEqual(text, div.childNodes[0],
               "childNodes NodeList should update after appendChild");

    text = window.document.createTextNode("bar");
    div.insertBefore(text, null);
    test.strictEqual(text, div.childNodes[1],
               "childNodes NodeList should update after insertBefore");
    test.done();
  },

  option_set_selected : function(test) {
    var window = jsdom.jsdom("").createWindow();
    var select = window.document.createElement("select");

    var option0 = window.document.createElement('option');
    select.appendChild(option0);
    option0.setAttribute('selected', 'selected');

    var optgroup = window.document.createElement('optgroup');
    select.appendChild(optgroup);
    var option1 = window.document.createElement('option');
    optgroup.appendChild(option1);

    test.strictEqual(true, option0.selected, 'initially selected');
    test.strictEqual(false, option1.selected, 'initially not selected');
    test.strictEqual(option1, select.options[1], "options should include options inside optgroup");

    option1.defaultSelected = true;
    test.strictEqual(false, option0.selected, 'selecting other option should deselect this');
    test.strictEqual(true, option0.defaultSelected, 'default should not change');
    test.strictEqual(true, option1.selected, 'selected changes when defaultSelected changes');
    test.strictEqual(true, option1.defaultSelected, 'I just set this');

    option0.defaultSelected = false;
    option0.selected = true;
    test.strictEqual(true, option0.selected, 'I just set this');
    test.strictEqual(false, option0.defaultSelected, 'selected does not set default');
    test.strictEqual(false, option1.selected, 'should deselect others');
    test.strictEqual(true, option1.defaultSelected, 'unchanged');
    test.done();
  },

  case_sensitivity_of_markup_missing_html_and_body : function(test){
    var spaces = /[ \n]*/g,
        doc1 = jsdom.html("<HTML><BODY></BODY></HTML>").outerHTML.replace(spaces, ''),
        doc2 = jsdom.html("<html><BODY></Body></HTML>").outerHTML.replace(spaces, ''),
        doc3 = jsdom.html("<html><body></body></html>").outerHTML.replace(spaces, ''),
        doc4 = jsdom.html("<body></body>").outerHTML.replace(spaces, ''),
        doc5 = jsdom.html("").outerHTML.replace(spaces, '');

    test.ok(doc1 === doc2 && doc2 == doc3 && doc3 === doc4 && doc4 == doc5,
            'they should all serialize the same');
    test.done();
  },

  children_should_be_available_right_after_document_creation : function(test) {
    var doc = jsdom.jsdom("<html><body><div></div></body></html>");
    test.ok((doc.body.children[0] !== undefined), "there should be a body, and it should have a child");
    test.done();
  },

  children_should_be_available_right_after_document_creation_scripts : function(test) {
    var html = "<html><body>" +
      "<script type='text/javascript'>" +
        "var h = document.createElement('div');" +
        "h.innerHTML = '<div style=\"opacity:0.8\"></div>';" +
        "window.myNode = h.childNodes[0];" +
      "</script>" +
    "</body></html>";

    var window = jsdom.jsdom(html).createWindow();
    test.ok(!!window.myNode.nodeType);
    test.done();
  },

  fix_for_issue_172 : function(test) {
    jsdom.env("<html><body><script type='text/javascript'></script></body></html>", [
     'jquery.js'
    ], function () {
      // ensure the callback gets called!
      test.done();
    });
  },

  fix_for_issue_221 : function(test) {
    var html = '<html><head></head><body></body></html>';
    var document = jsdom.jsdom(html);
    var div = document.createElement("div");
    document.body.appendChild(div);
    div.appendChild(document.createTextNode("hello world"));
    test.strictEqual(div.childNodes[0].nodeValue, 'hello world',
               'Nodelist children should be populated immediately');
    test.done();
  },

  parsing_and_serializing_entities: function(test) {
    var html = '<html><body><a href="http://example.com/?a=b&amp;c=d">&lt;&aelig;&#x263a;foo</a>';
    var document = jsdom.jsdom(html);
    var anchor = document.getElementsByTagName('a')[0];

    test.strictEqual(anchor.getAttribute('href'), 'http://example.com/?a=b&c=d',
                     "href attribute value should be deentitified");

    test.strictEqual(anchor.firstChild.nodeValue, '<æ☺foo',
                     "nodeValue of text node should be deentitified");

    test.ok(anchor.outerHTML.indexOf('http://example.com/?a=b&amp;c=d') !== -1,
            "outerHTML of anchor href should be entitified");

    test.ok(anchor.innerHTML.indexOf("&lt;") === 0,
            "innerHTML of anchor should begin with &lt;");
    test.done();
  },

  parsing_and_serializing_unknown_entities: function (test) {
    var html = '<html><body>&nowayjose;&#x263a;&#xblah;&#9q;</body></html>';
    var document = jsdom.jsdom(html);
    test.strictEqual(document.body.firstChild.nodeValue, "&nowayjose;☺&#xblah;&#9q;",
                     "Unknown and unparsable entities should be left in the decoded text");
    test.strictEqual(document.body.innerHTML, "&amp;nowayjose;☺&amp;#xblah;&amp;#9q;",
                     "Unknown and unparsable entities should be reserialized as literal text");
    test.done();
  },

  document_title_and_entities: function (test) {
    var html = '<html><head><title>&lt;b&gt;Hello&lt;/b&gt;</title></head><body></body></html>';
    var document = jsdom.jsdom(html);

    test.strictEqual(document.title, "<b>Hello</b>",
      "document.title should be the deentitified version of what was in \
      the original HTML"
    );

    document.title = "<b>World</b>";
    test.strictEqual(document.title, "<b>World</b>",
      "When document.title is set programmatically to something looking like \
      HTML tags, then read again, it should have the exact same value, no \
      entification should take place"
    );

    document.title = "&lt;b&gt;World&lt;/b&gt;";
    test.strictEqual(document.title, "&lt;b&gt;World&lt;/b&gt;",
      "When document.title is set programmatically to something looking like \
      HTML entities, then read again, it should have the exact same value, \
      no deentification should take place"
    );

    test.done();
  },

  setting_and_getting_textContent: function (test) {
    var html = '<html><head>\n<title>&lt;foo&gt;</title></head><body>Hello<span><span>, </span>world</span>!</body></html>';
    var document = jsdom.jsdom(html);

    test.strictEqual(document.textContent, null,
      "textContent of document should be null"
    );

    test.strictEqual(document.head.textContent, '\n<foo>',
      "textContent of document.head should be the initial whitespace plus the textContent of the document title"
    );

    test.strictEqual(
      document.body.textContent,
      "Hello, world!",
      "textContent of document.body should be the concatenation of the textContent values of its child nodes"
    );

    test.strictEqual(
      document.createTextNode('&lt;b&gt;World&lt;/b&gt;').textContent,
      '&lt;b&gt;World&lt;/b&gt;',
      "textContent of programmatically created text node should be identical to its nodeValue"
    );

    test.strictEqual(
      document.createComment('&lt;b&gt;World&lt;/b&gt;').textContent,
      '&lt;b&gt;World&lt;/b&gt;',
      "textContent of programmatically created comment node should be identical to its nodeValue"
    );

    var frag = document.createDocumentFragment();
    frag.appendChild(document.createTextNode('&lt;foo&gt;<b></b>'));
    frag.appendChild(document.createElement('div')).appendChild(document.createTextNode('&lt;foo&gt;<b></b>'));

    test.strictEqual(frag.textContent, '&lt;foo&gt;<b></b>&lt;foo&gt;<b></b>',
      "textContent of programmatically created document fragment should be the concatenation of the textContent values of its child nodes"
    );

    var div = document.createElement('div');
    div.innerHTML = '&amp;lt;b&amp;gt;\nWorld&amp;lt;/b&amp;gt;<span></span><span><span></span></span><span>&amp;lt;b&amp;gt;World&amp;lt;/b&amp;gt;</span>';

    test.strictEqual(div.textContent, '&lt;b&gt;\nWorld&lt;/b&gt;&lt;b&gt;W\orld&lt;/b&gt;',
      "textContent of complex programmatically created <div> should be the \
      concatenation of the textContent values of its child nodes"
    );

    test.done();
  },

  allow_ender_to_run : function(test) {
    jsdom.env('<a />', [__dirname + '/files/ender-qwery.js'], function(e, w) {
      test.ok(!e, 'no errors');
      test.ok(w.ender, 'ender exists');
      test.ok(w.$, 'window contains $');
      test.done();
    });
  },

  // see: https://github.com/tmpvar/jsdom/issues/259
  issue_259 : function(test) {
    try {
      jsdom.jsdom('<!DOCTYPE svg>\n<svg version="1.1"></svg>');
    } catch (e) {
      console.log(e);
      test.ok(false, 'Incomplete doctype should not throw an error');
    }
    test.done();
  },

  issues_230_259 : function(test) {
    var instr = '<html><body style="color: #ffffff; foo: bar"></body></html>';
    var doc = jsdom.html(instr);
    test.ok(doc.outerHTML.match(/0: *color/) === null);
    test.done();
  },

  // see: https://github.com/tmpvar/jsdom/issues/262
  issue_262 : function(test) {
    var document = jsdom.html('<html><body></body></html>');
    var a = document.createElement('a');
    a.setAttribute("style", "color:blue");
    a.style.setProperty("color", "red");
    test.equal(a.outerHTML.match(/style="/g).length, 1, 'style attribute must not be serialized twice');
    test.done();
  },

  // see: https://github.com/tmpvar/jsdom/issues/267
  issue_267 : function(test) {
    var document = jsdom.html('<html><body></body></html>');
    var a = document.createElement('a');
    a.style.width = '100%';
    test.ok(!!a.getAttribute('style').match(/^\s*width\s*:\s*100%\s*;?\s*$/), 'style attribute must contain width');
    test.done();
  },

  parser_failure_broken_markup : function(test) {
    var thrown = false;
    var doc;
    try {
      doc = jsdom.jsdom('<html><body><div id="<"></div></body></html>');
    } catch (e) {
      thrown = true;
    }

    test.ok(doc.errors.length === 1);
    test.ok(doc.errors[0].message = "invalid markup");
    test.ok(thrown === false);
    test.done();
  },

  parser_failure_tag_in_text_content : function(test) {
    var thrown = false;
    try {
      var doc = jsdom.jsdom('\
<SCRIPT TYPE="text/javascript"> \
document.write("<SCR"+"IPT TYPE=\'text/javascript\' SRC=\'...\'><\/SCR"+"IPT>");\
</SCRIPT>');
    } catch (e) {
      thrown = true;
    }

    test.ok(doc.errors.length === 1);
    test.ok(doc.errors[0].message === "invalid markup");
    test.ok(thrown === false);
    test.done();
  },

  // Test inline event handlers set on the body.
  test_body_event_handler_inline : function (test) {
    var html = "\
      <html>\
        <head>\
          <script>\
            function loader () {\
              window.loader_called = true;\
            }\
          </script>\
        </head>\
        <body onload='loader()'></body>\
      </html>";
    var doc = jsdom.jsdom(html, null, { deferClose : true });
    var window = doc.parentWindow;
    // In JSDOM, listeners registered with addEventListener are called before
    // "traditional" listeners, so listening for 'load' will fire before our
    // inline listener.  This means we have to check the value on the next
    // tick.
    window.addEventListener('load', function () {
      process.nextTick(function () {
        test.equal(window.loader_called, true);
        test.done();
      });
    });
    doc.close();
  },

  // Make sure traditional handlers on the body element set via script are
  // forwarded to the window.
  test_body_event_handler_script : function (test) {
    test.expect(2);
    var doc = jsdom.jsdom("<html><head></head><body></body></html>",
                          null,
                          {deferClose : true});
    var window = doc.parentWindow;
    test.equal(window.onload, undefined);
    doc.body.onload = function () {
      test.done();
    };
    test.notEqual(window.onload, undefined);
    doc.close();
  },

  // Test inline event handlers on a regular element.
  test_element_inline_event_handler : function (test) {
    var doc = jsdom.jsdom(
      "<html>" +
        "<head></head>" +
        "<body>" +
        "  <div onclick='window.divClicked = true;'" +
        "       onmouseover='window.divMousedOver = true;'>" +
        "    <a></a>" +
        "  </div>" +
        "</body>" +
      "</html>");

    var window = doc.parentWindow;
    var div    = doc.getElementsByTagName('div')[0];

    test.equal(window.divClicked,    undefined);
    test.equal(window.divMousedOver, undefined);

    var click = doc.createEvent('MouseEvents');
    click.initMouseEvent('click', false, false);
    div.dispatchEvent(click);
    test.equal(window.divClicked, true);

    var mouseOver = doc.createEvent('MouseEvents');
    mouseOver.initMouseEvent('mouseover', false, false);
    div.dispatchEvent(mouseOver);
    test.equal(window.divMousedOver, true);

    test.done();
  },

  // Test for issue 287 - element.onevent check doesn't work
  // See: https://github.com/tmpvar/jsdom/issues/287
  issue_287 : function (test) {
    var doc = jsdom.jsdom();
    var elem = doc.createElement('form');
    elem.setAttribute('onsubmit', ';');
    test.equal(typeof elem.onsubmit, 'function');
    test.done();
  },

  get_element_by_id : function (test) {
    var doc = jsdom.jsdom();
    var el = doc.createElement('div');
    el.setAttribute('id', 'foo');
    test.equal(doc.getElementById('foo'), null, 'Element must not be found until it has been added to the DOM');

    doc.body.appendChild(el);
    test.equal(doc.getElementById('foo'), el, 'Element must be found after being added');

    el.id = 'bar';
    test.equal(doc.getElementById('foo'), null, 'Element must not be found by its previous id');
    test.equal(doc.getElementById('bar'), el, 'Element must be found by its new id');

    el.setAttribute('id', 'baz');
    test.equal(doc.getElementById('bar'), null, 'Element must not be found by its previous id');
    test.equal(doc.getElementById('baz'), el, 'Element must be found by its new id');

    el.getAttributeNode('id').nodeValue = 'boo';
    test.equal(doc.getElementById('boo'), el, 'Element must be found by its new id');

    doc.body.removeChild(el);
    test.equal(doc.getElementById(el.id), null, 'Element must not be found after it has been removed');

    test.done();
  },

  get_element_by_id_multi_id : function(test) {
    var doc = jsdom.jsdom(), div, span;
    div = doc.createElement('div');
    div.setAttribute('id', 'foo');
    doc.body.appendChild(div);
	span = doc.createElement('span');
    span.setAttribute('id', 'foo');
    doc.body.appendChild(span);

	// now if we remove the second element, we should still find the first
	doc.body.removeChild(span);
    test.equal(doc.getElementById('foo'), div, 'Original div#foo must be found after removing invalid span#foo');

    test.done();
  },

  jsdom_levels: function(test) {
    var level1 = jsdom.level(1);
    var level2 = jsdom.level(2);

    test.notEqual(level1, level2, 'Level1.core and level2.core are different instances');
    test.equal(level1.HTMLCollection, null, 'Level1 dom shouldn\'t have HTMLCollection function.');

    test.done();
  },

  issue_335_inline_event_handlers : function(test) {
    var doc = jsdom.html('<a onclick="somefunction()">call some function</a>');
    var a = doc.getElementsByTagName('a').item(0);
    var onclick = a.getAttribute('onclick');
    test.notEqual(onclick, null);
    test.equal(onclick, 'somefunction()');
    test.ok(doc.innerHTML.indexOf('onclick') > -1);
    test.done();
  },

  issue_338_internal_nodelist_props : function(test) {
    var doc = jsdom.html();
    var props = Object.keys(doc.body.childNodes);
    test.equal(props.length, 2, 'Internal properties must not be enumerable');
    test.done();
  },

  multiple_done_calls_with_src : function(test) {
    var script = "window.a = (typeof window.a !== 'undefined') ? window.a + 1 : 0;";
    var doneCounter = 0;
    jsdom.env({
      html : '<div />',
      src : [script, script, script],
      done: function(errors, window) {
        doneCounter++;
        if (window.a === 2) {
          test.equal(doneCounter, 1);
          test.done();
        }
      }
    });
  },

  setting_and_getting_script_element_text : function (test) {
    var doc = jsdom.html("<script></script>");
    var script = doc.getElementsByTagName('script')[0];
    test.equal(script.text, '');
    script.text = 'var x = 3;';
    test.equal(script.text, 'var x = 3;');
    script.text = 'var y = 2;';
    test.equal(script.text, 'var y = 2;');
    test.done();
  },

  issue_58_parse_templatedtags: function(test) {
    /* There is a unit of whitespace at the front of the script tag
       content as a workaround for
       https://github.com/tautologistics/node-htmlparser/issues/29
    */
    var content = ' <%= cid %>'
    var script = '<script type="text/x-underscore-tmpl">' + content + '</script>'
    var html = '<html><head>' + script + '</head><body><p>hello world!</p></body></html>'
    var doc = jsdom.html(html)
    doc.innerHTML = html;
    test.equal(doc.head.childNodes[0].innerHTML, content);
    test.done();
  },

  issue_239_replace_causes_script_execution : function(test) {
    jsdom.env({
      html : '<script type="text/javascript">window.a = 1;/* remove me */ console.log("executed?")</script>',
      done : function(errors, window) {
        window.document.innerHTML = window.document.innerHTML.replace('/* remove me */','');
        test.equal(typeof window.a, 'undefined');
        test.done();
      }
    });
  },

  issue_355_on_events_should_not_execute_js_when_disabled : function(test) {
    var html = '<html><body onload="undefined()">something</body></html>';

    jsdom.env(html, function(e) {
      test.equal(e, null);
      test.done();
    });
  },

  issue_361_textarea_value_property: function (test) {
     var doc = jsdom.html('<html><body><textarea id="mytextarea"></textarea></body></html>');

     doc.getElementById('mytextarea').value = '<foo>';
     test.equal(doc.getElementById('mytextarea').value, '<foo>');
     test.done();
  },

  on_events_should_be_called_in_bubbling_phase : function (test) {
    var doc = jsdom.jsdom(
      "<html>" +
        "<head></head>" +
        "<body>" +
        "  <div onclick='window.divClicked = true;'" +
        "       onmouseover='window.divMousedOver = true;'>" +
        "    <a></a>" +
        "  </div>" +
        "</body>" +
      "</html>");

    var window = doc.parentWindow;
    var div    = doc.getElementsByTagName('div')[0];
    var a      = doc.getElementsByTagName('a')[0];

    test.equal(window.divClicked,    undefined);
    test.equal(window.divMousedOver, undefined);

    var click = doc.createEvent('MouseEvents');
    click.initMouseEvent('click', true, false);
    a.dispatchEvent(click);
    test.equal(window.divClicked, true);

    var mouseOver = doc.createEvent('MouseEvents');
    mouseOver.initMouseEvent('mouseover', true, false);
    a.dispatchEvent(mouseOver);
    test.equal(window.divMousedOver, true);
    test.done();
  },

  css_classes_should_be_attached_to_dom : function(test) {
    [jsdom.level(2, 'core'), jsdom.level(3, 'core')].forEach(function (dom) {
      test.notEqual(dom.StyleSheet, undefined);
      test.notEqual(dom.MediaList, undefined);
      test.notEqual(dom.CSSStyleSheet, undefined);
      test.notEqual(dom.CSSRule, undefined);
      test.notEqual(dom.CSSStyleRule, undefined);
      test.notEqual(dom.CSSMediaRule, undefined);
      test.notEqual(dom.CSSImportRule, undefined);
      test.notEqual(dom.CSSStyleDeclaration, undefined);
    });
    test.done();
  },
<<<<<<< HEAD

  lookup_namednodemap_by_property : function (test) {
    var doc = jsdom.jsdom();
    var core = jsdom.level(3, 'core');
    var map = new core.NamedNodeMap(doc);
    test.equal(map.length, 0);
    var attr1 = doc.createAttribute('attr1');
    map.setNamedItem(attr1);
    test.equal(map['attr1'], attr1);
    test.equal(map.length, 1);
    var attr2 = doc.createAttribute('attr2');
    map.setNamedItem(attr2);
    test.equal(map['attr2'], attr2);
    test.equal(map.length, 2);
    var rm1 = map.removeNamedItem('attr1');
    test.equal(rm1, attr1);
    test.equal(map.length, 1);
    var rm2 = map.removeNamedItem('attr2');
    test.equal(rm2, attr2);
    test.equal(map.length, 0);
    test.done();
=======
  
  issue_319_HIERARCHY_REQUEST_ERR : function(test){
   jsdom.env({
      html: '<!DOCTYPE html><html><head><title>Title</title></head><body>My body</body></html><div></div>',
      done : function(err,window){
          test.equal(true,true);
          test.done();
      }
   });
>>>>>>> c36e659a
  }
};<|MERGE_RESOLUTION|>--- conflicted
+++ resolved
@@ -1264,7 +1264,6 @@
     });
     test.done();
   },
-<<<<<<< HEAD
 
   lookup_namednodemap_by_property : function (test) {
     var doc = jsdom.jsdom();
@@ -1286,16 +1285,17 @@
     test.equal(rm2, attr2);
     test.equal(map.length, 0);
     test.done();
-=======
-  
+  },
+
   issue_319_HIERARCHY_REQUEST_ERR : function(test){
    jsdom.env({
       html: '<!DOCTYPE html><html><head><title>Title</title></head><body>My body</body></html><div></div>',
-      done : function(err,window){
-          test.equal(true,true);
-          test.done();
+      done : function(errors,window){
+        // TODO: ensure errors is not null, and contains the error message
+        // test.ok(errors);
+        test.ok(window);
+        test.done();
       }
    });
->>>>>>> c36e659a
   }
 };