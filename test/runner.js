--- conflicted
+++ resolved
@@ -32,20 +32,6 @@
 
 global.load = function(docRef, doc, name) {
   var file = __dirname + "/" + global.builder.testDirectory +
-<<<<<<< HEAD
-             "/files/" + name + "." + global.builder.type;
-  try {
-    var fn = require(file);
-  } catch (e) {
-    debug("ERROR: problem loading " + file);
-  }
-  if (!fn[name]) {
-    throw new Error("Test method " + name + " not found..");
-  }
-  
-  try {
-    return fn[name]();
-=======
              "/files/" + name + "." + global.builder.type,
       fn = require(file);
   
@@ -56,7 +42,6 @@
 
   try {
     return fn[name].call(global);
->>>>>>> ee035f69
   } catch (e) {
     debug(e.stack);
   }
